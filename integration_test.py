--- conflicted
+++ resolved
@@ -380,12 +380,7 @@
             IAC, DO, WILL, SB, SE, TELOPT_TTYPE, TELOPT_BINARY, TELOPT_EOR, TELOPT_TN3270E,
             TN3270E_DEVICE_TYPE, TN3270E_FUNCTIONS, TN3270E_IS, TN3270E_SEND,
             TN3270E_RESPONSES, TN3270E_BIND_IMAGE, TN3270E_DATA_STREAM_CTL,
-<<<<<<< HEAD
-            TN3270_DATA, SCS_DATA, NVT_DATA, SNA_RESPONSE as SNA_RESPONSE_TYPE_UTIL,
-            TELOPT_OLD_ENVIRON as TELOPT_TERMINAL_LOCATION, TN3270E_IBM_DYNAMIC
-=======
             TN3270_DATA, SCS_DATA, NVT_DATA, SNA_RESPONSE as SNA_RESPONSE_TYPE_UTIL
->>>>>>> 9079ad4e
         )
         from pure3270.protocol.data_stream import (
             STRUCTURED_FIELD, BIND_SF_TYPE, SNA_RESPONSE_DATA_TYPE, PRINTER_STATUS_DATA_TYPE,
@@ -393,11 +388,7 @@
             SNA_SENSE_CODE_SUCCESS, SNA_SENSE_CODE_INVALID_FORMAT,
             SNA_SENSE_CODE_NOT_SUPPORTED, SNA_SENSE_CODE_SESSION_FAILURE,
             PRINTER_STATUS_SF_TYPE, SOH_DEVICE_END, SOH_INTERVENTION_REQUIRED, SOH_SUCCESS,
-<<<<<<< HEAD
-            SOH, QUERY_REPLY_SF, QUERY_REPLY_CHARACTERISTICS
-=======
             SOH
->>>>>>> 9079ad4e
         )
         from pure3270.protocol.tn3270e_header import TN3270EHeader
 
